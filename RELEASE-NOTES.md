--- conflicted
+++ resolved
@@ -39,11 +39,7 @@
 - Inlet: Added support for deeply nested containers of structs
 - Inlet: Added support for `void` and strings in Lua-defined functions
 - Inlet: Added `get<std::vector<T>>` for retrieving arrays without index information
-<<<<<<< HEAD
-- Inlet: SphinxWriter can now output the values provided in an input file
 - Inlet: SphinxWriter will now document the signature of function callbacks added to a schema
-=======
->>>>>>> fc72ff09
 
 ### Changed
 - The Sidre Datastore no longer rewires Conduit's error handlers to SLIC by default. 
@@ -69,13 +65,10 @@
 - The `MFEMSidreDataCollection` will now reconstruct fields and the mesh when a
   datastore is `Load` ed in
 - Inlet: Exposed primal::Vector in Lua for use in input-file-defined functions
-<<<<<<< HEAD
+- Inlet: Cleaned up `Table` interface to eliminate ambiguity and duplicated functionality
+- Inlet: Renamed `DocWriter` to `Writer` and refactored its interface
 - Inlet: SphinxWriter will now print only one element schema per container instead of
   printing the same schema for each element in the container
-=======
-- Inlet: Cleaned up `Table` interface to eliminate ambiguity and duplicated functionality
-- Inlet: Renamed `DocWriter` to `Writer` and refactored its interface
->>>>>>> fc72ff09
 
 ### Fixed
 - Updated to new BLT version that does not fail when ClangFormat returns an empty
