--- conflicted
+++ resolved
@@ -31,13 +31,8 @@
     for spec in specs:
         uberenv_install_tpls(prefix,spec,mirror_dir)
     # patch manual edits into host config files
-<<<<<<< HEAD
-    patch_host_configs(prefix)
-    # build the toolkit against the new tpls
-=======
     #patch_host_configs(prefix)
     # build axom against the new tpls
->>>>>>> 5492adbe
     #build_and_test_host_configs(prefix)
     # set proper perms for installed tpls
     set_axom_group_and_perms(prefix)
