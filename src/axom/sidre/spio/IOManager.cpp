--- conflicted
+++ resolved
@@ -796,31 +796,12 @@
 
   //If the root file was given as a path,
   //find the directory and add it to file_name
-  std::string delimiter = "/";
+  char delimiter = '/';
   axom::Path root_path(root_name);
   std::string root_dir = root_path.dirName();
-<<<<<<< HEAD
-/*
-  if (!root_name.empty() && root_name[0] == delimiter[0])
-  {
-    root_dir = delimiter + root_dir;
-  }
-*/
-  if(!root_dir.empty())
-  {
-    file_name = root_dir + delimiter + file_name;
-  }
-=======
-
-  if(!root_name.empty() &&
-     axom::utilities::string::startsWith(root_name, delimiter[0]))
-  {
-    root_dir = delimiter + root_dir;
-  }
 
   file_name =
-    axom::utilities::string::appendPrefix(root_dir, file_name, delimiter[0]);
->>>>>>> efb4d4cc
+    axom::utilities::string::appendPrefix(root_dir, file_name, delimiter);
 
   return file_name;
 }
