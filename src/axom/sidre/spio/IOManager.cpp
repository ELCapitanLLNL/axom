--- conflicted
+++ resolved
@@ -1070,7 +1070,6 @@
 
   std::string bp_index("blueprint_index/" + blueprint_name);
 
-<<<<<<< HEAD
   bool success = false;
 
   if (m_comm_size > 1)
@@ -1087,12 +1086,6 @@
                                                 bp_index,
                                                 m_comm_size);
   }
-=======
-  bool success = datastore->generateBlueprintIndex(domain_path,
-                                                   mesh_path,
-                                                   bp_index,
-                                                   m_comm_size);
->>>>>>> c1eb2bee
 
   if(success)
   {
