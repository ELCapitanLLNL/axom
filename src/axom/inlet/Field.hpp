--- conflicted
+++ resolved
@@ -419,8 +419,19 @@
   std::function<bool()> m_verifier;
 };
 
+template<>
+bool Field::get<bool>();
+
 template <>
-<<<<<<< HEAD
+int Field::get<int>();
+
+template <>
+double Field::get<double>();
+
+template <>
+std::string Field::get<std::string>();
+
+template <>
 inline bool Field::searchValidValues<std::string>(axom::sidre::View& view);
 
 class AggregateField : public Field
@@ -750,18 +761,6 @@
 private:
   std::vector<std::shared_ptr<Field>> m_fields;
 };
-=======
-bool Field::get<bool>();
-
-template <>
-int Field::get<int>();
-
-template <>
-double Field::get<double>();
-
-template <>
-std::string Field::get<std::string>();
->>>>>>> 1fa5147e
 
 }  // end namespace inlet
 }  // end namespace axom
