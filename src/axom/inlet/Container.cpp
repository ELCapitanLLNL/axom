--- conflicted
+++ resolved
@@ -152,16 +152,7 @@
 
   if(isStructCollection())
   {
-<<<<<<< HEAD
-    // Iterate over each element and forward the call to addPrimitiveArray
-    for(const auto& indexPath : detail::collectionIndicesWithPaths(*this, name))
-    {
-      container.m_nested_aggregates.push_back(
-        getContainer(indexPath.first).addStructCollection<Key>(name, description));
-    }
-=======
     markAsStructCollection(*container.m_sidreGroup);
->>>>>>> fca1bf27
   }
   else
   {
