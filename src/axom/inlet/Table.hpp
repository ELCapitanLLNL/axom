--- conflicted
+++ resolved
@@ -109,7 +109,6 @@
 struct is_inlet_array<std::unordered_map<int, T>> : std::true_type
 { };
 
-<<<<<<< HEAD
 // Determines whether a type is a std::function
 template <typename T>
 struct is_std_function : std::false_type
@@ -127,7 +126,8 @@
 struct std_function_signature<std::function<FuncType>>
 {
   using type = FuncType;
-=======
+};
+
 template <typename T>
 struct is_inlet_dict : std::false_type
 { };
@@ -144,7 +144,6 @@
 struct is_inlet_primitive_dict<std::unordered_map<std::string, T>>
 {
   static constexpr bool value = is_inlet_primitive<T>::value;
->>>>>>> e680d803
 };
 
 /*!
@@ -395,8 +394,8 @@
    * \return Reference to the created dictionary
    *****************************************************************************
    */
-  Verifiable& addBoolDictionary(const std::string& name,
-                                const std::string& description = "");
+  Verifiable<Table>& addBoolDictionary(const std::string& name,
+                                       const std::string& description = "");
 
   /*!
    *****************************************************************************
@@ -408,8 +407,8 @@
    * \return Reference to the created dictionary
    *****************************************************************************
    */
-  Verifiable& addIntDictionary(const std::string& name,
-                               const std::string& description = "");
+  Verifiable<Table>& addIntDictionary(const std::string& name,
+                                      const std::string& description = "");
   /*!
    *****************************************************************************
    * \brief Add a dictionary of Double Fields to the input file schema.
@@ -420,8 +419,8 @@
    * \return Reference to the created dictionary
    *****************************************************************************
    */
-  Verifiable& addDoubleDictionary(const std::string& name,
-                                  const std::string& description = "");
+  Verifiable<Table>& addDoubleDictionary(const std::string& name,
+                                         const std::string& description = "");
 
   /*!
    *****************************************************************************
@@ -433,8 +432,8 @@
    * \return Reference to the created dictionary
    *****************************************************************************
    */
-  Verifiable& addStringDictionary(const std::string& name,
-                                  const std::string& description = "");
+  Verifiable<Table>& addStringDictionary(const std::string& name,
+                                         const std::string& description = "");
 
   /*!
    *****************************************************************************
@@ -579,9 +578,9 @@
   template <typename T,
             typename SFINAE =
               typename std::enable_if<detail::is_inlet_primitive<T>::value>::type>
-<<<<<<< HEAD
   Verifiable<Table>& addPrimitiveArray(const std::string& name,
                                        const std::string& description = "",
+                                       const bool isDict = false,
                                        const std::string& pathOverride = "");
 
   /*!
@@ -603,12 +602,6 @@
                                     const std::vector<FunctionType>& arg_types,
                                     const std::string& description = "",
                                     const std::string& pathOverride = "");
-=======
-  Verifiable& addPrimitiveArray(const std::string& name,
-                                const std::string& description = "",
-                                const bool isDict = false,
-                                const std::string& pathOverride = "");
->>>>>>> e680d803
 
   /*!
    *******************************************************************************
@@ -1131,47 +1124,10 @@
   // and their aggregates have identical lifetime
   std::vector<AggregateVerifiable<Table>> m_aggregate_tables;
   std::vector<AggregateField> m_aggregate_fields;
-<<<<<<< HEAD
   std::vector<AggregateVerifiable<Function>> m_aggregate_funcs;
-
-  static const std::string ARRAY_GROUP_NAME;
-  static const std::string ARRAY_INDICIES_VIEW_NAME;
 };
 
-=======
-};
-
-// To-be-defined template specializations
-template <>
-axom::sidre::DataTypeId Table::addPrimitiveHelper<bool>(
-  axom::sidre::Group* sidreGroup,
-  const std::string& lookupPath,
-  bool forArray,
-  bool val);
-
-template <>
-axom::sidre::DataTypeId Table::addPrimitiveHelper<int>(
-  axom::sidre::Group* sidreGroup,
-  const std::string& lookupPath,
-  bool forArray,
-  int val);
-
-template <>
-axom::sidre::DataTypeId Table::addPrimitiveHelper<double>(
-  axom::sidre::Group* sidreGroup,
-  const std::string& lookupPath,
-  bool forArray,
-  double val);
-
-template <>
-axom::sidre::DataTypeId Table::addPrimitiveHelper<std::string>(
-  axom::sidre::Group* sidreGroup,
-  const std::string& lookupPath,
-  bool forArray,
-  std::string val);
-
->>>>>>> e680d803
-}  // end namespace inlet
-}  // end namespace axom
+}  // namespace inlet
+}  // namespace axom
 
 #endif