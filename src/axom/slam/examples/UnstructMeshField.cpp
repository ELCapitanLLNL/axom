// Copyright (c) 2017-2022, Lawrence Livermore National Security, LLC and
// other Axom Project Developers. See the top-level LICENSE file for details.
//
// SPDX-License-Identifier: (BSD-3-Clause)

/**
 * \file UnstructMeshField.cpp
 *
<<<<<<< HEAD
 * \brief Slam example that generates and processing a simple 3D mesh.
=======
 * \brief Example that uses Slam for generating and processing a simple 3D mesh
>>>>>>> 0cfc4d6c
 *
 * \details Loads a hex mesh from a VTK file, generates the Node to Zone
 *  relation and does simple mesh processing.
 *
 * \author T. Brunner (original)
 * \author K. Weiss (modified to use axom's Slam component)
 */

#include "axom/config.hpp"
#include "axom/core.hpp"
#include "axom/slic.hpp"
#include "axom/slam.hpp"

#include "axom/fmt.hpp"

#include <fstream>
#include <sstream>
#include <cmath>
#include <cstdlib>

namespace slam = axom::slam;

namespace slamUnstructuredHex
{
using DataType = double;
using Point3 = slam::util::Point3<DataType>;

/**
 * \brief Simple hex mesh for this example.
 *  Contains the necessary types, for a set of nodes and zones,
 *  the incidence relations between them and some fields defined on them.
 */
struct HexMesh
{
public:
  enum
  {
    COORDS_PER_NODE = 3,
    NODES_PER_ZONE = 8
  };

  /// types for sets
  using PositionType = slam::DefaultPositionType;
  using ElementType = slam::DefaultElementType;

  using NodeSet = slam::PositionSet<PositionType, ElementType>;
  using ZoneSet = slam::PositionSet<PositionType, ElementType>;

  /// types for relations
  using STLIndirection =
    slam::policies::STLVectorIndirection<PositionType, PositionType>;
  using VariableCardinality =
    slam::policies::VariableCardinality<PositionType, STLIndirection>;
  using NodeToZoneRelation =
    slam::StaticRelation<PositionType, ElementType, VariableCardinality, STLIndirection, NodeSet, ZoneSet>;
  using NodeZoneIterator = NodeToZoneRelation::RelationConstIterator;

  using ZNStride =
    slam::policies::CompileTimeStride<PositionType, NODES_PER_ZONE>;
  using ConstantCardinality =
    slam::policies::ConstantCardinality<PositionType, ZNStride>;
  using ZoneToNodeRelation =
    slam::StaticRelation<PositionType, ElementType, ConstantCardinality, STLIndirection, ZoneSet, NodeSet>;
  using ZoneNodeIterator = ZoneToNodeRelation::RelationConstIterator;

  /// types for maps
  using BaseSet = axom::slam::Set<PositionType, ElementType>;
<<<<<<< HEAD
  using NodalPositions = slam::Map<Point>;
  using ZonalPositions = slam::Map<Point>;
=======
  using NodalPositions = slam::Map<Point3>;
  using ZonalPositions = slam::Map<Point3>;
>>>>>>> 0cfc4d6c
  using NodeField = slam::Map<DataType>;
  using ZoneField = slam::Map<DataType>;

public:
  /** \brief Simple accessor for the number of nodes in the mesh  */
  PositionType numNodes() const { return nodes.size(); }

  /** \brief Simple accessor for the number of zones in the mesh */
  PositionType numZones() const { return zones.size(); }

public:
  /// Sets in the mesh
  NodeSet nodes;
  ZoneSet zones;

  /// Relations in the mesh
  ZoneToNodeRelation zoneToNodeRelation;  // storage for relation_(3,0): zones -> nodes
  NodeToZoneRelation nodeToZoneRelation;  // storage for relation_(0,3): nodes -> zones

  /// Maps (fields) defined on the mesh -- nodal and zonal positions and scalar fields
  NodalPositions nodePosition;
  ZonalPositions zonePosition;
  ZoneField zoneField;
  NodeField nodeFieldExact;
  NodeField nodeFieldAvg;
};

/// The repository is a proxy for a data allocator/manager
struct Repository
{
  // Define the explicit instances of our local (key/value) datastore
  // for int and double
  using SetType = axom::slam::Set<>;
  using IntsRegistry = slam::FieldRegistry<SetType, SetType::ElementType>;
  using RealsRegistry = slam::FieldRegistry<SetType, double>;
  using IntField = slam::Map<int>;
  using RealField = slam::Map<double>;

  static IntsRegistry intsRegistry;
  static RealsRegistry realsRegistry;
};

Repository::IntsRegistry Repository::intsRegistry;
Repository::RealsRegistry Repository::realsRegistry;

/** A simple class to read a VTK hex mesh */
class SimpleVTKHexMeshReader
{
public:
  // uses RAII to open/close the file
  SimpleVTKHexMeshReader(const std::string& fileName)
    : vtkMesh(fileName.c_str())
  {
    // Handle errors opening file, if any
    if(!vtkMesh)
    {
      bool fExists = axom::utilities::filesystem::pathExists(fileName);
      SLIC_ERROR(axom::fmt::format("Attempted to open file '{}'. It {}.",
                                   fileName,
                                   fExists ? "exists" : "does not exist"));
    }
  }
  ~SimpleVTKHexMeshReader()
  {
    vtkMesh.close();  // Close the file.
  }

  void parseMeshFile()
  {
    using RealBuf = Repository::RealsRegistry::BufferType;
    using IndexBuf = Repository::IntsRegistry::BufferType;
    using PositionType = HexMesh::PositionType;

    // Read some initial header stuff.  Note: this is not a robust vtkreader
    std::string junk;

    PositionType numNodes;

    /// Read in POINT data, (which we'll call the nodes)
    while(junk != "POINTS")
    {
      vtkMesh >> junk;
    }
    vtkMesh >> numNodes >> junk;

    Repository::intsRegistry.addScalar("num_nodes", numNodes);
    SLIC_INFO("-- Number of nodes: " << numNodes);

    const PositionType numCoords = HexMesh::COORDS_PER_NODE * numNodes;
    RealBuf& pointData =
      Repository::realsRegistry.addBuffer("node_positions", numCoords);
    for(PositionType idx = 0; idx < numCoords; ++idx)
    {
      vtkMesh >> pointData[idx];
    }

    /// Read in the CELL data (which we'll call zones).
    /// We're going to assume hexahedra (VTK type 12)
    PositionType numZones, listSize, nodeCount;
    vtkMesh >> junk >> numZones >> listSize;
    Repository::intsRegistry.addScalar("num_zones", numZones);
    const PositionType numNodeZoneIndices = HexMesh::NODES_PER_ZONE * numZones;

    SLIC_INFO("-- Number of zones: " << numZones);

    // Note: The VTK format has an extra value per zone for the number of indices
    // This is constant since we're assuming a Hex mesh.  General meshes can be different.
    SLIC_ASSERT_MSG(
      (listSize - numZones) == numNodeZoneIndices,
      axom::fmt::format(
        "Error while reading mesh!\n "
        "numZones = {0}; numZones*{1} = {2}; indices in file = {3}",
        numZones,
        static_cast<int>(HexMesh::NODES_PER_ZONE),
        numNodeZoneIndices,
        listSize - numZones));

    IndexBuf& zn_indices =
      Repository::intsRegistry.addBuffer("zone_node_indices", numNodeZoneIndices);
    PositionType idx = 0;
    for(PositionType zoneIdx = 0; zoneIdx < numZones; ++zoneIdx)
    {
      vtkMesh >> nodeCount;
      SLIC_ASSERT(nodeCount == HexMesh::NODES_PER_ZONE);

      for(PositionType n = 0; n < (HexMesh::NODES_PER_ZONE); ++n)
      {
        vtkMesh >> zn_indices[idx++];
      }
    }
  }

private:
  std::ifstream vtkMesh;
};

void readHexMesh(std::string fileName, HexMesh* mesh)
{
  {
    SimpleVTKHexMeshReader vtkMeshReader(fileName);
    vtkMeshReader.parseMeshFile();
  }
  using RealBuf = Repository::RealsRegistry::BufferType;
  using IndexBuf = Repository::IntsRegistry::BufferType;
  using PositionType = HexMesh::PositionType;

  /// Check that the mesh has been loaded properly
  if(!(Repository::intsRegistry.hasScalar("num_nodes") &&
       Repository::intsRegistry.hasScalar("num_zones") &&
       Repository::realsRegistry.hasBuffer("node_positions") &&
       Repository::intsRegistry.hasBuffer("zone_node_indices")))
  {
    SLIC_ERROR("Hex mesh not loaded properly from file " << fileName);
  }

  /// Create the sets of nodes and zones in the mesh
  PositionType numNodes = Repository::intsRegistry.getScalar("num_nodes");
  mesh->nodes = HexMesh::NodeSet(numNodes);

  PositionType numZones = Repository::intsRegistry.getScalar("num_zones");
  mesh->zones = HexMesh::ZoneSet(numZones);

  /// Create the nodal position field
  mesh->nodePosition = HexMesh::NodalPositions(&mesh->nodes);
  RealBuf::iterator ptIt =
    Repository::realsRegistry.getBuffer("node_positions").begin();
  for(PositionType idx = 0; idx < mesh->numNodes(); ++idx)
  {
    mesh->nodePosition[idx] = Point3(*ptIt++, *ptIt++, *ptIt++);
  }

  /// Create the topological incidence relation from zones to nodes
  IndexBuf& zn_indices =
    Repository::intsRegistry.getBuffer("zone_node_indices");
  mesh->zoneToNodeRelation =
    HexMesh::ZoneToNodeRelation(&mesh->zones, &mesh->nodes);
  mesh->zoneToNodeRelation.bindIndices(zn_indices.size(), &zn_indices);

  // Check that the relation is valid
  SLIC_ASSERT_MSG(mesh->zoneToNodeRelation.isValid(),
                  "Error creating (static) relation from zones to nodes!");
  SLIC_INFO("-- numNodesOfZones: " << zn_indices.size());
}

void generateNodeZoneRelation(HexMesh* mesh)
{
  // Create NodeToZone relation by inverting the ZoneToZone relation
  // TODO: This function to invert a relation should be moved into Slam

  using IndexBuf = Repository::IntsRegistry::BufferType;
  using RelationSubset = HexMesh::ZoneToNodeRelation::RelationSubset;
  using PositionType = HexMesh::PositionType;

  /// Step 1: Compute the cardinalities of each node by looping through zone to node relation
  IndexBuf& nzBegins = Repository::intsRegistry.addBuffer("node_zone_begins",
                                                          mesh->nodes.size() + 1);
  for(PositionType zIdx = 0; zIdx < mesh->numZones(); ++zIdx)
  {
    RelationSubset nSet = mesh->zoneToNodeRelation[zIdx];
    for(PositionType idx = 0; idx < nSet.size(); ++idx)
    {
      ++nzBegins[nSet[idx]];
    }
  }

  /// Step 2: Compute begin offsets for each node based on cardinalities
  // Strategy: perform (inplace) exclusive prefix sum of cardinalities in nzBegins
  PositionType prevVal = nzBegins[0];
  nzBegins[0] = 0;
  for(int i = 1; i <= mesh->numNodes(); ++i)
  {
    PositionType nextVal = nzBegins[i];
    nzBegins[i] = nzBegins[i - 1] + prevVal;
    prevVal = nextVal;
  }

  /// Step 3: Invert the zone_node relation, use nzBegins[node_index] as offset for next zone
  IndexBuf& zIndices =
    Repository::intsRegistry.addBuffer("node_zone_indices",
                                       nzBegins[mesh->numNodes()]);
  for(PositionType zIdx = 0; zIdx < mesh->numZones(); ++zIdx)
  {
    RelationSubset nSet = mesh->zoneToNodeRelation[zIdx];
    for(PositionType idx = 0; idx < nSet.size(); ++idx)
    {
      const PositionType nIdx = nSet[idx];
      const PositionType offset = nzBegins[nIdx]++;
      zIndices[offset] = zIdx;
    }
  }

  /// Step 4: Fix begin offsets by shifting back by one index
  for(int i = mesh->numNodes(); i > 0; --i)
  {
    nzBegins[i] = nzBegins[i - 1];
  }
  nzBegins[0] = 0;

  /// We can finally create the node to zone relation
  mesh->nodeToZoneRelation =
    HexMesh::NodeToZoneRelation(&mesh->nodes, &mesh->zones);
  mesh->nodeToZoneRelation.bindBeginOffsets(mesh->nodes.size(), &nzBegins);
  mesh->nodeToZoneRelation.bindIndices(zIndices.size(), &zIndices);

  SLIC_ASSERT_MSG(mesh->nodeToZoneRelation.isValid(true),
                  "Error creating (static) relation from nodes to zones!\n");

  SLIC_INFO("-- numZonesOfNode: " << zIndices.size());
}

void computeZoneBarycenters(HexMesh* mesh)
{
  using NodeSet = HexMesh::ZoneToNodeRelation::RelationSubset;
  using PositionType = HexMesh::PositionType;

  // Compute the zone positions as the the averages
  // of the positions of the nodes around each zone
  mesh->zonePosition = HexMesh::ZonalPositions(&mesh->zones);

  // Outer loop over each zone in the mesh
  for(PositionType zIdx = 0; zIdx < mesh->numZones(); ++zIdx)
  {
    Point3 zonePos;

    // Inner loop over each node of the zone
    const NodeSet& nodeSet = mesh->zoneToNodeRelation[zIdx];
    for(PositionType idx = 0; idx < nodeSet.size(); ++idx)
    {
      zonePos += mesh->nodePosition[nodeSet[idx]];
    }
    zonePos /= nodeSet.size();

    mesh->zonePosition[zIdx] = zonePos;
  }
}

void createZoneRadiusField(HexMesh* mesh)
{
  using PositionType = HexMesh::PositionType;

  // Compute a zone field based on the L2 norm of their position vectors
  mesh->zoneField = HexMesh::ZoneField(&mesh->zones);

  for(PositionType zIdx = 0; zIdx < mesh->numZones(); ++zIdx)
  {
    mesh->zoneField[zIdx] = mesh->zonePosition[zIdx].radius();
  }
}

DataType computeNodalErrors(HexMesh* mesh)
{
  // Compute the node average version, and the approximation error
  using ZoneSet = HexMesh::NodeToZoneRelation::RelationSubset;
  using PositionType = HexMesh::PositionType;

  mesh->nodeFieldAvg = HexMesh::NodeField(&mesh->nodes);
  mesh->nodeFieldExact = HexMesh::NodeField(&mesh->nodes);
  double errSqSum = 0.0;

  // Outer loop over each node
  for(PositionType nIdx = 0; nIdx < mesh->numNodes(); ++nIdx)
  {
    // What's the radius?
    const DataType nodalValExact = mesh->nodePosition[nIdx].radius();

    // Inner loop over each zone of the node to find average value
    const ZoneSet& zoneSet = mesh->nodeToZoneRelation[nIdx];
    DataType nodalAvg = DataType();
    for(PositionType idx = 0; idx < zoneSet.size(); ++idx)
    {
      nodalAvg += mesh->zoneField[zoneSet[idx]];
    }
    nodalAvg /= zoneSet.size();

    // Update fields and compute error
    mesh->nodeFieldAvg[nIdx] = nodalAvg;
    mesh->nodeFieldExact[nIdx] = nodalValExact;

    const double err = nodalAvg - nodalValExact;
    errSqSum += err * err;
  }

  DataType err = std::sqrt(errSqSum / mesh->numNodes());
  SLIC_INFO("-> The L2-ish error in the node average radius was " << err);

  return err;
}

}  // end namespace slamUnstructuredHex

int main(int argc, char** argv)
{
  using namespace slamUnstructuredHex;

  axom::slic::SimpleLogger logger;

#ifndef USE_ONE
  int const NUM_RESOLUTIONS = 4;
#else
  int const NUM_RESOLUTIONS = 1;
#endif

  int fileResolutions[] = {1, 2, 4, 8};
  DataType expectedResults[] = {0.10736689892,
                                0.037977237476,
                                0.013251067479,
                                0.0046357167735};

  std::string dataDir;
  if(argc > 1)
  {
    dataDir = std::string(argv[1]);
  }
  else
  {
    SLIC_WARNING("Usage: 'slam_unstructMesh_ex <data_directory>'");

#ifdef AXOM_DATA_DIR
    namespace fs = axom::utilities::filesystem;
    dataDir = fs::joinPath(AXOM_DATA_DIR, "slam");

    SLIC_INFO("Using default data directory '" << dataDir << "'");
#else
    axom::utilities::processAbort();
#endif
  }

  int numFailedTests = 0;
  for(int res = 0; res < NUM_RESOLUTIONS; ++res)
  {
    std::string meshName =
      axom::fmt::format("{}/ball_{}.vtk", dataDir, fileResolutions[res]);

    SLIC_INFO("Loading mesh file '" << meshName
                                    << "' and generating zone-> node relation");

    HexMesh hexMesh;
    readHexMesh(meshName, &hexMesh);
    SLIC_ASSERT(hexMesh.zoneToNodeRelation.isValid());
    //--------------------------------------------------------------

    // Now build the node to zone relation
    SLIC_INFO("Generating node->zone relation");
    generateNodeZoneRelation(&hexMesh);
    SLIC_ASSERT(hexMesh.nodeToZoneRelation.isValid());

    //--------------------------------------------------------------
    // Now that we have the mesh in memory, we can start to do things with it.
    SLIC_INFO("Computing zone barycenters using zone->node relation");
    computeZoneBarycenters(&hexMesh);

    SLIC_INFO("Generating a zone-centered radius field");
    createZoneRadiusField(&hexMesh);

    DataType errVal = computeNodalErrors(&hexMesh);

    // Some error checking based on precomputed values
    if(!axom::utilities::isNearlyEqual(errVal, expectedResults[res]))
    {
      SLIC_WARNING("Error differed from expected value -- " << axom::fmt::format(
                     "Expected {}, but got {} (difference: {}",
                     expectedResults[res],
                     errVal,
                     errVal - expectedResults[res]));

      ++numFailedTests;
    }

    SLIC_INFO("-- done.\n");
  }

  //--------------------------------------------------------------
  SLIC_INFO(axom::fmt::format("-- {} tests out of {} passed",
                              NUM_RESOLUTIONS - numFailedTests,
                              NUM_RESOLUTIONS));

  return (numFailedTests == 0) ? 0 : 1;
}<|MERGE_RESOLUTION|>--- conflicted
+++ resolved
@@ -6,11 +6,7 @@
 /**
  * \file UnstructMeshField.cpp
  *
-<<<<<<< HEAD
- * \brief Slam example that generates and processing a simple 3D mesh.
-=======
  * \brief Example that uses Slam for generating and processing a simple 3D mesh
->>>>>>> 0cfc4d6c
  *
  * \details Loads a hex mesh from a VTK file, generates the Node to Zone
  *  relation and does simple mesh processing.
@@ -78,13 +74,8 @@
 
   /// types for maps
   using BaseSet = axom::slam::Set<PositionType, ElementType>;
-<<<<<<< HEAD
-  using NodalPositions = slam::Map<Point>;
-  using ZonalPositions = slam::Map<Point>;
-=======
   using NodalPositions = slam::Map<Point3>;
   using ZonalPositions = slam::Map<Point3>;
->>>>>>> 0cfc4d6c
   using NodeField = slam::Map<DataType>;
   using ZoneField = slam::Map<DataType>;
 
