/*
 * Copyright (c) 2015, Lawrence Livermore National Security, LLC.
 * Produced at the Lawrence Livermore National Laboratory.
 *
 * All rights reserved.
 *
 * This source code cannot be distributed without permission and
 * further review from Lawrence Livermore National Laboratory.
 */

/*!
 ******************************************************************************
 *
 * \file
 *
 * \brief   Implementation file for IOManager class.
 *
 ******************************************************************************
 */

// Associated header file
#include "IOManager.hpp"

#include "hdf5.h"

// Other toolkit component headers
#include "common/CommonTypes.hpp"

// SiDRe project headers
#include "sidre/DataGroup.hpp"
#include "sidre/DataStore.hpp"
#include "sidre/SidreTypes.hpp"

//This does not appear to be needed.  TODO - Ask Noah if there are future plans to
//use it.
//#include "relay_mpi.hpp"

namespace asctoolkit
{
namespace spio
{


/*
 *************************************************************************
 *
 * Create manager
 *
 *************************************************************************
 */
IOManager::IOManager(MPI_Comm comm)
: m_comm_size(1),
  m_my_rank(0),
  m_baton(ATK_NULLPTR),
  m_mpi_comm(comm)
{
  MPI_Comm_size(comm, &m_comm_size);
  MPI_Comm_rank(comm, &m_my_rank);
}


/*
 *************************************************************************
 *
 * Destroy all contents
 *
 *************************************************************************
 */
IOManager::~IOManager()
{
  if (m_baton) {
    delete m_baton;
  }
}


/*
 *************************************************************************
 *
 * Write to file.
 *
 *************************************************************************
 */
void IOManager::write(sidre::DataGroup * datagroup, int num_files, const std::string& file_string, const std::string& protocol)
{
  if (m_baton) {
    if (m_baton->getNumFiles() != num_files) {
      delete m_baton;
      m_baton = ATK_NULLPTR;
    }
  }
 
  if (!m_baton) {
    m_baton = new IOBaton(m_mpi_comm, num_files);
  }

  std::ostringstream rootstream;
  rootstream << file_string << ".root";
  std::string root_name = rootstream.str();

  if (m_my_rank == 0 && protocol == "sidre_hdf5") {
     createRootFile(root_name, file_string, num_files);
  }
  MPI_Barrier(m_mpi_comm);
  int group_id = m_baton->wait();

  std::ostringstream namestream;
  namestream << file_string << "_" << group_id;
  std::string file_name = namestream.str();

  if (protocol == "sidre_hdf5") {

    hid_t root_file_id = H5Fopen(root_name.c_str(),
                                 H5F_ACC_RDWR,
                                 H5P_DEFAULT);

    SLIC_ASSERT(root_file_id >= 0);

    herr_t status;

    std::string hdf5_name = getHDF5FileName(root_name, root_file_id, group_id);

    hid_t h5_file_id, h5_group_id;
    if (m_baton->isFirstInGroup()) {
      h5_file_id = H5Fcreate(hdf5_name.c_str(),
                             H5F_ACC_TRUNC,
                             H5P_DEFAULT,
                             H5P_DEFAULT);
    } else {
      h5_file_id = H5Fopen(hdf5_name.c_str(),
                           H5F_ACC_RDWR,
                           H5P_DEFAULT);
    }
    SLIC_ASSERT(h5_file_id >= 0);

    std::ostringstream group_stream;
    group_stream << "datagroup_" << m_my_rank;
    std::string group_name = group_stream.str();
    h5_group_id = H5Gcreate(h5_file_id,
                            group_name.c_str(),
                            H5P_DEFAULT,
                            H5P_DEFAULT,
                            H5P_DEFAULT);
    SLIC_ASSERT(h5_group_id >= 0);

    datagroup->save(h5_group_id);

    status = H5Gclose(h5_group_id);
    SLIC_ASSERT(status >= 0);
    status = H5Fclose(h5_file_id);
    SLIC_ASSERT(status >= 0);

    status = H5Fclose(root_file_id);
    SLIC_ASSERT(status >= 0);


  } else if (protocol == "conduit") {
    std::ostringstream savestream;
    savestream << file_name << ".group";
    std::string obase = savestream.str();
    datagroup->save(obase, protocol);
  }
  (void)m_baton->pass();
}

/*
 *************************************************************************
 *
 * Read from files
 *
 *************************************************************************
 */
void IOManager::read(
  sidre::DataGroup * datagroup,
  const std::string& file_string,
  const std::string& protocol)
{
  int group_id = m_baton->wait();
  std::ostringstream namestream;
  namestream << file_string << "_" <<  group_id;
  std::string file_name = namestream.str();
  if (protocol == "sidre_hdf5") {

    std::ostringstream rootstream;
    rootstream << file_string << ".root";
    std::string root_name = rootstream.str();

    hid_t root_file_id = H5Fopen(root_name.c_str(),
                                 H5F_ACC_RDWR,
                                 H5P_DEFAULT);
    SLIC_ASSERT(root_file_id >= 0);

    herr_t errv;

    std::string hdf5_name = getHDF5FileName(root_name, root_file_id, group_id);

    hid_t h5_file_id = H5Fopen(hdf5_name.c_str(),
                               H5F_ACC_RDONLY,
                               H5P_DEFAULT);
    SLIC_ASSERT(h5_file_id >= 0);

    // TODO Add HDF5 call to change hdf5 internal directory to loadstream name.
    std::ostringstream groupstream;
    groupstream << "datagroup_" << m_my_rank;
    std::string group_name = groupstream.str();
    hid_t h5_group_id = H5Gopen(h5_file_id, group_name.c_str(), 0);
    SLIC_ASSERT(h5_file_id >= 0);
    datagroup->load(h5_group_id);

    errv = H5Fclose(h5_file_id);
    SLIC_ASSERT(errv >= 0);

    errv = H5Fclose(root_file_id);
    SLIC_ASSERT(errv >= 0);

  } else {
    std::ostringstream loadstream;
    loadstream << file_name << ".group";
    std::string obase = loadstream.str();
    datagroup->load(obase, protocol);
  }

  (void)m_baton->pass();
}

/*
 *************************************************************************
 *
 * Read based on HDF5 root file.
 *
 *************************************************************************
 */
void IOManager::read(sidre::DataGroup * datagroup, const std::string& root_file)
{
  int num_files = getNumFilesFromRoot(root_file);
  SLIC_ASSERT(num_files > 0);

  if (m_baton) {
    if (m_baton->getNumFiles() != num_files) {
      delete m_baton;
      m_baton = ATK_NULLPTR;
    }
  }
    
  if (!m_baton) {
    m_baton = new IOBaton(m_mpi_comm, num_files);
  }

  int group_id = m_baton->wait();

  hid_t root_file_id = H5Fopen(root_file.c_str(),
                               H5F_ACC_RDWR,
                               H5P_DEFAULT);

  SLIC_ASSERT(root_file_id >= 0);

  herr_t errv;

  std::string hdf5_name = getHDF5FileName(root_file, root_file_id, group_id);

  hid_t h5_file_id = H5Fopen(hdf5_name.c_str(),
                             H5F_ACC_RDONLY,
                             H5P_DEFAULT);
  SLIC_ASSERT(h5_file_id >= 0);

  std::ostringstream groupstream;
  groupstream << "datagroup_" << m_my_rank;
  std::string group_name = groupstream.str();
  hid_t h5_group_id = H5Gopen(h5_file_id, group_name.c_str(), 0);
  SLIC_ASSERT(h5_group_id >= 0);

  datagroup->load(h5_group_id);

  errv = H5Fclose(h5_file_id);
  SLIC_ASSERT(errv >= 0);

  errv = H5Fclose(root_file_id);
  SLIC_ASSERT(errv >= 0);

  (void)m_baton->pass();
}


void IOManager::loadExternalData(sidre::DataGroup * datagroup, const std::string& root_file)
{
  int num_files = getNumFilesFromRoot(root_file);
  SLIC_ASSERT(num_files > 0);

  if (m_baton) {
    if (m_baton->getNumFiles() != num_files) {
      delete m_baton;
      m_baton = ATK_NULLPTR;
    }
  }

  if (!m_baton) {
    m_baton = new IOBaton(m_mpi_comm, num_files);
  }

  int group_id = m_baton->wait();

  hid_t root_file_id = H5Fopen(root_file.c_str(),
                               H5F_ACC_RDWR,
                               H5P_DEFAULT);

  SLIC_ASSERT(root_file_id >= 0);

  herr_t errv;

  std::string hdf5_name = getHDF5FileName(root_file, root_file_id, group_id);

  hid_t h5_file_id = H5Fopen(hdf5_name.c_str(),
                             H5F_ACC_RDONLY,
                             H5P_DEFAULT);
  SLIC_ASSERT(h5_file_id >= 0);

  std::ostringstream groupstream;
  groupstream << "datagroup_" << m_my_rank;
  std::string group_name = groupstream.str();
  hid_t h5_group_id = H5Gopen(h5_file_id, group_name.c_str(), 0);
  SLIC_ASSERT(h5_group_id >= 0);

  datagroup->loadExternalData(h5_group_id);

  errv = H5Fclose(h5_file_id);
  SLIC_ASSERT(errv >= 0);

  errv = H5Fclose(root_file_id);
  SLIC_ASSERT(errv >= 0);

  (void)m_baton->pass();
}

/*
 *************************************************************************
 *
 * Create a root file. 
 *
 *************************************************************************
 */
void IOManager::createRootFile(const std::string& root_name,
                               const std::string& file_base,
                               int num_files)
{
  hid_t root_file_id;

  root_file_id = H5Fcreate(root_name.c_str(),
                           H5F_ACC_TRUNC,
                           H5P_DEFAULT,
                           H5P_DEFAULT);
  SLIC_ASSERT(root_file_id >= 0);

  hsize_t dim[] = { 1 };
  hid_t int_space = H5Screate_simple(1, dim, 0);
  SLIC_ASSERT(int_space >= 0);

  hid_t filesset = H5Dcreate(root_file_id, "num_files", H5T_NATIVE_INT,
    int_space, H5P_DEFAULT, H5P_DEFAULT, H5P_DEFAULT);
  SLIC_ASSERT(filesset >= 0);

  herr_t errv = H5Dwrite(filesset, H5T_NATIVE_INT, H5S_ALL, H5S_ALL,
    H5P_DEFAULT, &num_files);
  SLIC_ASSERT(errv >= 0);

  hid_t ranksset = H5Dcreate(root_file_id, "num_ranks", H5T_NATIVE_INT,
    int_space, H5P_DEFAULT, H5P_DEFAULT, H5P_DEFAULT);
  SLIC_ASSERT(ranksset >= 0);

  errv = H5Dwrite(ranksset, H5T_NATIVE_INT, H5S_ALL, H5S_ALL,
    H5P_DEFAULT, &m_comm_size);
  SLIC_ASSERT(errv >= 0);

  hid_t files_group_id = H5Gcreate2(root_file_id,
                                    "files",
                                    H5P_DEFAULT,
                                    H5P_DEFAULT,
                                    H5P_DEFAULT);
  SLIC_ASSERT(files_group_id >= 0);

  // If there is a full path given, get the name at the end of the path.
  std::string local_file_base;
  std::string next;
  std::string slash = "/";
  conduit::utils::rsplit_string(file_base, slash, local_file_base, next);
  SLIC_ASSERT(!local_file_base.empty());

  for (int i = 0; i < num_files; ++i) {

    std::ostringstream basestream;
    basestream << local_file_base << "_" << i;
    std::string base_name = basestream.str();

    std::ostringstream savestream;
    savestream << "file_" << i;
    std::string file_label = savestream.str();

    hid_t file_id = H5Gcreate2(files_group_id,
                               file_label.c_str(),
                               H5P_DEFAULT,
                               H5P_DEFAULT,
                               H5P_DEFAULT);
    SLIC_ASSERT(file_id >= 0);

    std::ostringstream groupstream;
    groupstream << "group";
    std::string group_name = groupstream.str();

    std::ostringstream h5namestream;
    h5namestream << base_name << ".hdf5";
    std::string hdf5_name = h5namestream.str();

    hid_t atype = H5Tcopy(H5T_C_S1);
    SLIC_ASSERT(atype >= 0);

    errv = H5Tset_size(atype, hdf5_name.size()+1);
    SLIC_ASSERT(errv >= 0);

    errv = H5Tset_strpad(atype, H5T_STR_NULLTERM);
    SLIC_ASSERT(errv >= 0);

    hid_t space = H5Screate_simple(1, dim, 0);
    SLIC_ASSERT(space >= 0);

    hid_t dataset = H5Dcreate(file_id, group_name.c_str(),
      atype, space, H5P_DEFAULT, H5P_DEFAULT, H5P_DEFAULT);
    SLIC_ASSERT(dataset >= 0);

    errv = H5Dwrite(dataset, atype, H5S_ALL, H5S_ALL,
      H5P_DEFAULT, hdf5_name.c_str());
    SLIC_ASSERT(errv >= 0);
  }
  errv = H5Fflush(root_file_id, H5F_SCOPE_LOCAL);
  SLIC_ASSERT(errv >= 0);
  errv = H5Fclose(root_file_id);
  SLIC_ASSERT(errv >= 0);

}

/*
 *************************************************************************
 *
 * Get file name for a file holding DataGroup data.
 *
 *************************************************************************
 */
std::string IOManager::getHDF5FileName(
  const std::string& root_name,
  hid_t root_file_id,
  int rankgroup_id)
{
  std::ostringstream pathstream;
  pathstream << "/files/file_" << rankgroup_id << "/group";
  std::string path_name = pathstream.str();

  hid_t h5_name_id = H5Dopen(root_file_id, path_name.c_str(), H5P_DEFAULT);
  SLIC_ASSERT(h5_name_id >= 0);

  hid_t dtype = H5Dget_type(h5_name_id);
  SLIC_ASSERT(dtype >= 0);
  size_t dsize = H5Tget_size(dtype);

  char* h5_name_buf = new char[dsize];
  SLIC_ASSERT(h5_name_buf);
  herr_t errv = H5Dread(h5_name_id,
                        dtype,
                        H5S_ALL,
                        H5S_ALL,
                        H5P_DEFAULT,
                        h5_name_buf);
  SLIC_ASSERT(errv >= 0);

  std::string hdf5_name(h5_name_buf);
  delete[] h5_name_buf;
<<<<<<< HEAD
=======

  //If the root file was given as a path, find the directory and add it to
  //hdf5_name.
  std::string curr;
  std::string root_dir;
  std::string slash = "/";
  conduit::utils::rsplit_string(root_name, slash, curr, root_dir);

  if (!root_dir.empty()) {
    hdf5_name = root_dir + slash + hdf5_name;
  }

>>>>>>> 7cb1328d
  return hdf5_name;
}

/*
 *************************************************************************
 *
 * Query the rootfile for the number of input files.
 *
 *************************************************************************
 */
int IOManager::getNumFilesFromRoot(const std::string& root_file)
{
  /*
   * Read num_files from rootfile on rank 0.
   */
  int read_num_files = 0;
  if (m_my_rank == 0) {
    hid_t root_file_id = H5Fopen(root_file.c_str(),
                                 H5F_ACC_RDWR,
                                 H5P_DEFAULT);

    SLIC_ASSERT(root_file_id >= 0);


    hid_t filesset = H5Dopen(root_file_id, "num_files", H5P_DEFAULT);
    SLIC_ASSERT(filesset >= 0);

    herr_t errv = H5Dread(filesset, H5T_NATIVE_INT, H5S_ALL, H5S_ALL,
      H5P_DEFAULT, &read_num_files);
    SLIC_ASSERT(errv >= 0);
    SLIC_ASSERT(read_num_files > 0);

    errv = H5Fclose(root_file_id);
    SLIC_ASSERT(errv >= 0);

  }

  /*
   * Reduction sets num_files on all ranks.
   */
  int num_files;
  MPI_Allreduce(&read_num_files, &num_files, 1, MPI_INT, MPI_SUM, m_mpi_comm);
  SLIC_ASSERT(num_files > 0);

  return num_files;
}

/*
 *************************************************************************
 *
 * Write a group to an existing root file
 *
 *************************************************************************
 */

void IOManager::writeGroupToRootFile(sidre::DataGroup * group,
                                     const std::string& file_name)
{
  MPI_Barrier(m_mpi_comm);
  if (m_my_rank == 0) {
    hid_t root_file_id = H5Fopen(file_name.c_str(),
                                 H5F_ACC_RDWR,
                                 H5P_DEFAULT);

    SLIC_ASSERT(root_file_id >= 0); 

    hid_t group_id = H5Gcreate2(root_file_id,
                                group->getName().c_str(),
                                H5P_DEFAULT,
                                H5P_DEFAULT,
                                H5P_DEFAULT);

    conduit::Node data_holder;
    group->createNativeLayout(data_holder);

    conduit::relay::io::hdf5_write(data_holder, group_id);
  }
  MPI_Barrier(m_mpi_comm);
}





} /* end namespace spio */
} /* end namespace asctoolkit */<|MERGE_RESOLUTION|>--- conflicted
+++ resolved
@@ -34,6 +34,7 @@
 //This does not appear to be needed.  TODO - Ask Noah if there are future plans to
 //use it.
 //#include "relay_mpi.hpp"
+#include "relay.hpp"
 
 namespace asctoolkit
 {
@@ -471,8 +472,6 @@
 
   std::string hdf5_name(h5_name_buf);
   delete[] h5_name_buf;
-<<<<<<< HEAD
-=======
 
   //If the root file was given as a path, find the directory and add it to
   //hdf5_name.
@@ -485,7 +484,6 @@
     hdf5_name = root_dir + slash + hdf5_name;
   }
 
->>>>>>> 7cb1328d
   return hdf5_name;
 }
 
