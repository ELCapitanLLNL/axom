--- conflicted
+++ resolved
@@ -44,7 +44,7 @@
 endif()
 
 if(ENABLE_SHROUD)
-    add_subdirectory(interface/shroud_api)
+    add_subdirectory(interface)
 endif()
 
 # XXX ENABLE_FORTRAN_WRAPPER
@@ -57,13 +57,6 @@
         interface/c_fortran/shroudrt.cpp
         interface/c_fortran/wrapfslic.f
     )
-<<<<<<< HEAD
-=======
-    add_subdirectory(interface)
-
-    # Must tell fortran where to look for modules
-    include_directories(${CMAKE_Fortran_MODULE_DIRECTORY})
->>>>>>> 2d70f622
 endif()
 
 #
