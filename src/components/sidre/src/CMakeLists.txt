#
# Specify all headers
#
set(sidre_headers
    core/Collections.hpp
    core/DataBuffer.hpp
    core/DataGroup.hpp
    core/DataStore.hpp
    core/DataView.hpp
    core/SidreTypes.hpp
    core/SidreDataTypeIds.h
    core/sidre.hpp
)

#
# Specify all sources
#
set(sidre_sources
    core/DataBuffer.cpp
    core/DataGroup.cpp
    core/DataStore.cpp
    core/DataView.cpp
    core/SidreUtilities.cpp
)

if(ENABLE_SHROUD)
    add_subdirectory(interface)
endif()

# The CAPI is only built to provide a Fortran interface.  If no Fortran,
# disable CAPI.
if (ENABLE_FORTRAN)
    list(APPEND sidre_headers
        interface/sidre.h
        interface/SidreTypes.h
        # generated headers
        interface/c_fortran/wrapSidre.h
        interface/c_fortran/wrapDataStore.h
        interface/c_fortran/wrapDataGroup.h
        interface/c_fortran/wrapDataBuffer.h
        interface/c_fortran/wrapDataView.h
    )   
    set(sidre_fortran_sources
        # generated source
        interface/c_fortran/wrapSidre.cpp
        interface/c_fortran/wrapDataStore.cpp
        interface/c_fortran/wrapDataGroup.cpp
        interface/c_fortran/wrapDataBuffer.cpp
        interface/c_fortran/wrapDataView.cpp
        interface/c_fortran/wrapfsidre.f
        interface/c_fortran/shroudrt.cpp
    )
endif()

#
# make the library
#
<<<<<<< HEAD
make_library( LIBRARY_NAME
                  sidre
              LIBRARY_SOURCES
                  "${sidre_sources}"
                  "${sidre_fortran_sources}"
              DEPENDS_ON
                  common
                  conduit
                  conduit_relay
                  slic
             )
=======
blt_add_library( NAME
                     sidre
                 SOURCES
                     "${sidre_sources}"
                     "${sidre_fortran_sources}"
                 HEADERS
                     "${sidre_headers}"
                 DEPENDS_ON
                     common
                     conduit
                     conduit_io
                     hdf5
                     slic
                 )
>>>>>>> aeea7a89
  
             
set_target_properties(sidre  PROPERTIES COMPILE_FLAGS ${ATK_DISABLE_UNUSED_PARAMETER_WARNINGS})

install(TARGETS sidre DESTINATION lib EXPORT ${PROJECT_NAME}-targets)

# Only needed if building the Fortran interface
# XXX this can be used to automatically generate the files
#if (ENABLE_FORTRAN)
#    add_dependencies(copy_headers_sidre sidre_generate)
#endif()


if(ENABLE_PYTHON_API)
    set(sidre_python_sources
        interface/python/pyDataStoretype.cpp
        interface/python/pyDataGrouptype.cpp
        interface/python/pyDataBuffertype.cpp
        interface/python/pyDataViewtype.cpp
        interface/python/pySidremodule.hpp
        interface/python/pySidremodule.cpp
        interface/python/pySidrehelper.cpp
    )

    include_directories(${PYTHON_INCLUDE_DIRS})

    blt_add_library(
        NAME
            sidre2
        SOURCES
            ${sidre_sources}
            ${sidre_python_sources}
        HEADERS
            ${sidre_headers}
        DEPENDS_ON
            common
            conduit
            slic
    )

    # Python wants the name without leading 'lib'
    set_target_properties(sidre2
        PROPERTIES
          PREFIX ""
    )
    set_target_properties(sidre2 PROPERTIES OUTPUT_NAME sidre)

#http://stackoverflow.com/questions/2152077/is-it-possible-to-get-cmake-to-build-both-a-static-and-shared-version-of-the-sam
# object library to avoid compile files twice
endif(ENABLE_PYTHON_API)<|MERGE_RESOLUTION|>--- conflicted
+++ resolved
@@ -55,19 +55,6 @@
 #
 # make the library
 #
-<<<<<<< HEAD
-make_library( LIBRARY_NAME
-                  sidre
-              LIBRARY_SOURCES
-                  "${sidre_sources}"
-                  "${sidre_fortran_sources}"
-              DEPENDS_ON
-                  common
-                  conduit
-                  conduit_relay
-                  slic
-             )
-=======
 blt_add_library( NAME
                      sidre
                  SOURCES
@@ -78,11 +65,10 @@
                  DEPENDS_ON
                      common
                      conduit
-                     conduit_io
+                     conduit_relay
                      hdf5
                      slic
                  )
->>>>>>> aeea7a89
   
              
 set_target_properties(sidre  PROPERTIES COMPILE_FLAGS ${ATK_DISABLE_UNUSED_PARAMETER_WARNINGS})
