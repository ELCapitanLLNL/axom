--- conflicted
+++ resolved
@@ -507,22 +507,7 @@
   template<typename ScalarType>
   DataView * setScalar(ScalarType value)
   {
-<<<<<<< HEAD
-    if (m_state == BUFFER)
-    {
-
-    }
-//
-// RDH -- This will change when scalar pool is added. Also, the following
-//        check will not be needed because a scalar view will not have
-//        allocated data.
-//
-    // Check that parameter type provided matches what type is stored in the node.
-#if defined(ATK_DEBUG)
-    if (m_state != EMPTY)
-=======
     if (m_state == EMPTY)
->>>>>>> 94abd348
     {
       m_node.set(value);
       m_schema.set(m_node.schema());
@@ -560,27 +545,13 @@
  */
   DataView * setString(const std::string& value)
   {
-<<<<<<< HEAD
-    if (m_state == EMPTY || m_state == STRING)
-    {
-
-=======
     if (m_state == EMPTY)
     {
->>>>>>> 94abd348
       m_node.set_string(value);
       m_schema.set(m_node.schema());
       m_state = STRING;
       m_is_applied = true;
       describeShape();
-<<<<<<< HEAD
-      return this;
-    }
-    else
-    {
-      SLIC_CHECK_MSG( )
-    }
-=======
     }
     else if (m_state == STRING)
     {
@@ -594,7 +565,6 @@
          getStateStringName(m_state)  );
     }
     return this;
->>>>>>> 94abd348
   };
 
   /*!
