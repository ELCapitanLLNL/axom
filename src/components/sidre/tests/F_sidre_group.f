!
! Copyright (c) 2015, Lawrence Livermore National Security, LLC.
! Produced at the Lawrence Livermore National Laboratory.
!
! All rights reserved.
!
! This source code cannot be distributed without permission and
! further review from Lawrence Livermore National Laboratory.
!

! API coverage tests
! Each test should be documented with the interface functions being tested

module sidre_group
  use iso_c_binding
  use fruit
  use sidre_mod
  use slic_mod
  implicit none

contains

  !------------------------------------------------------------------------------
  ! get_name()
  !------------------------------------------------------------------------------
  subroutine get_name
    type(datastore) ds
    type(datagroup) root, group, group2
    character(30) name

    call set_case_name("get_name")

    ds = datastore_new()
    root = ds%get_root()
    group = root%create_group("test")

    call group%get_name(name)
    call assert_true(name == "test" )

    group2 = root%get_group("foo")
    call assert_false( c_associated( group2%get_instance()) )
    
    call ds%delete()
  end subroutine get_name

  !------------------------------------------------------------------------------
  ! get_parent()
  !------------------------------------------------------------------------------
  subroutine get_parent
    type(datastore) ds
    type(datagroup) root, parent, child

    call set_case_name("get_parent")

    ds = datastore_new()
    root = ds%get_root()
    parent = root%create_group("parent")
    child = parent%create_group("child")

    call assert_true( child%get_parent() == parent )

    call ds%delete()
  end subroutine get_parent

!------------------------------------------------------------------------------
! Verify get_data_store()
!------------------------------------------------------------------------------
  subroutine get_datastore
    type(datastore) ds, const_ds
    type(datagroup) root, group

    call set_case_name("get_datastore")

    ds = datastore_new()
    root = ds%get_root()
    group = root%create_group("parent")

    call assert_true( group%get_data_store() == ds )

    const_ds = group%get_data_store()
    call assert_true( const_ds == ds )

    call ds%delete()
  end subroutine get_datastore

  !------------------------------------------------------------------------------
  ! Verify get_group()
  !------------------------------------------------------------------------------
  subroutine get_group
    type(datastore) ds
    type(datagroup) root, parent, child, child1, errgrp

    call set_case_name("has_group")

    ds = datastore_new()
    root = ds%get_root()

    parent = root%create_group("parent")
    child = parent%create_group("child")
    call assert_true( child%get_parent() == parent )

    child1 = parent%get_group("child")
    call assert_true( child == child1 )

    ! check error condition
    errgrp = parent%get_group("non-existant group")
    call assert_false( c_associated(errgrp%get_instance()) )

    call ds%delete()
  end subroutine get_group

!------------------------------------------------------------------------------
! Verify get_view()
!------------------------------------------------------------------------------
  subroutine get_view
    type(datastore) ds
    type(datagroup) root,parent
    type(dataview) view, view2

    call set_case_name("has_view")

    ds = datastore_new()
    root = ds%get_root()

    parent = root%create_group("parent")
    view = parent%create_view("view")

    view2 = parent%get_view("view")
    call assert_true( view == view2 )

    ! check error condition
    view2 = parent%get_view("non-existant view")
    call assert_false( c_associated(view2%get_instance()) )

    call ds%delete()
  end subroutine get_view

!------------------------------------------------------------------------------
! Verify get_view_name(), get_view_index()
!------------------------------------------------------------------------------
  subroutine get_view_name_index
    type(datastore) ds
    type(datagroup) root, parent
    type(dataview) view1, view2
    integer idx1, idx2, idx3    ! IndexType
    character(len=30) name1, name2, name3
    character(len=30) tmpname

    call set_case_name("get_view_name_index")

    ds = datastore_new()
    root = ds%get_root()

    parent = root%create_group("parent")
    view1 = parent%create_view("view1")
    view2 = parent%create_view("view2")

    call assert_true(parent%get_num_views() == 2)

    idx1 = parent%get_view_index("view1")
    idx2 = parent%get_view_index("view2")

    call parent%get_view_name(idx1, name1)
    call parent%get_view_name(idx2, name2)

    call assert_equals(name1, "view1")
    call view1%get_name(tmpname)
    call assert_equals(tmpname, name1)
    
    call assert_equals(name2, "view2")
    call view2%get_name(tmpname)
    call assert_equals(tmpname, name2)

    idx3 = parent%get_view_index("view3")
    call assert_equals(idx3, invalid_index)

    call parent%get_view_name(idx3, name3)
    call assert_true(name3 == " ")
    call assert_false(name_is_valid(name3))

    call ds%delete()
  end subroutine get_view_name_index

!------------------------------------------------------------------------------
! Verify getFirstValidViewIndex, getNextValidGroupIndex
!------------------------------------------------------------------------------
  subroutine get_first_and_next_view_index
    type(datastore) ds
    type(datagroup) root, parent, emptygroup
    type(dataview) view1, view2
    integer idx1, idx2, idx3, badidx1, badidx2    ! IndexType
    character(len=30) name1, name2, name3

    call set_case_name("get_first_and_next_view_index")

    ds = datastore_new()
    root = ds%get_root()

    parent = root%create_group("parent")
    view1 = parent%create_view("view1")
    view2 = parent%create_view("view2")

    call assert_true(parent%get_num_views() == 2)

    emptyGroup = root%create_group("emptyGroup")

    call assert_true(parent%get_num_views() == 2)

    idx1 = parent%get_first_valid_view_index()
    idx2 = parent%get_next_valid_view_index(idx1)

    call parent%get_view_name(idx1, name1)
    call parent%get_view_name(idx2, name2)

    call assert_true(name1 == "view1")
    call view1%get_name(name1)
    call assert_true(name1 == "view1")

    call assert_true(name2 == "view2")
    call view2%get_name(name2)
    call assert_true(name2 == "view2")

    ! check error conditions
    badidx1 = emptygroup%get_first_valid_view_index()
    badidx2 = emptygroup%get_next_valid_view_index(badidx1)

!    EXPECT_TRUE(badidx1 == InvalidIndex)
!    EXPECT_TRUE(badidx2 == InvalidIndex)

    call ds%delete()
  end subroutine get_first_and_next_view_index

!------------------------------------------------------------------------------
! Verify get_group_name(), get_group_index()
!------------------------------------------------------------------------------
  subroutine get_group_name_index
    type(datastore) ds
    type(datagroup) root, parent, group1, group2
    integer idx1, idx2, idx3     ! IndexType
    character(len=30) name1, name2, name3
    character(len=30) tmpname

    call set_case_name("get_group_name_index")

    ds = datastore_new()
    root = ds%get_root()

    parent = root%create_group("parent")
    group1 = parent%create_group("group1")
    group2 = parent%create_group("group2")

!--    call assert_equals(parent%get_num_groups(), 2)  ! size_t
    call assert_true(parent%get_num_groups() == 2)

    idx1 = parent%get_group_index("group1")
    idx2 = parent%get_group_index("group2")

    call parent%get_group_name(idx1, name1)
    call assert_equals(name1, "group1")
    call group1%get_name(tmpname)
    call assert_equals(tmpname, name1)

    call parent%get_group_name(idx2, name2)
    call assert_equals(name2, "group2")
    call group2%get_name(tmpname)
    call assert_equals(tmpname, name2)

    idx3 = parent%get_group_index("group3")
    call assert_equals(idx3, invalid_index)

    call parent%get_group_name(idx3, name3)
    call assert_true(name3 == " ")
    call assert_false(name_is_valid(name3))

    call ds%delete()
  end subroutine get_group_name_index

  !------------------------------------------------------------------------------
  ! create_view_empty()
  ! destroy_view()
  ! has_view()
  !------------------------------------------------------------------------------
  subroutine create_destroy_has_view
    type(datastore) ds
    type(datagroup) root,group
    type(dataview) view, view1, view2

    call set_case_name("create_destroy_has_view")

<<<<<<< HEAD
    call slic_set_abort_on_assert(.false.)

=======
>>>>>>> 9f4e17ae
    ds = datastore_new()
    root = ds%get_root()
    group = root%create_group("parent")

    view = group%create_view("view")
    call assert_true( group%get_parent() == root )
    call assert_false( view%has_buffer() )

    call assert_true( group%has_view("view") )
    ! try creating view again, should be a no-op.
    view1 = group%create_view("view")
    call assert_false( c_associated(view1%get_instance()) )

    call group%destroy_view("view")

    call assert_false( group%has_view("view"), 'group%has_view("view")')

    ! try api call that specifies specific type and length
    view1 = group%create_view_and_allocate( "viewWithLength1", SIDRE_FLOAT_ID, 50 )

    ! error condition check - try again with duplicate name, should be a no-op
!XXX    view1 = group%create_view_and_allocate( "viewWithLength1", SIDRE_FLOAT64_ID, 50 )
!XXX    call assert_true( c_associated(view1%get_instance()) )
    call group%destroy_view_and_data("viewWithLength1")
    call assert_false( group%has_view("viewWithLength1"), &
         'group%has_view("viewWithLength1"' )

    view1 = group%create_view_and_allocate( "viewWithLengthBadLen", SIDRE_FLOAT64_ID, -1 )
    call assert_false( c_associated(view1%get_instance()), 'c_associated(view1%get_instance())' )

    ! try api call that specifies data type in another way
    view1 = group%create_view_and_allocate( "viewWithLength2", SIDRE_FLOAT64_ID, 50 )
    view2 = group%create_view_and_allocate( "viewWithLength2", SIDRE_FLOAT64_ID, 50 )
    call assert_false( c_associated(view2%get_instance()), &
         'c_associated(view2%get_instance())')
    ! destroy this view using index
    call group%destroy_view_and_data( group%get_first_valid_view_index() )

    call ds%delete()

  end subroutine create_destroy_has_view

  !------------------------------------------------------------------------------
  ! create_group()
  ! destroy_group()
  ! has_group()
  !------------------------------------------------------------------------------
  subroutine create_destroy_has_group
    type(datastore) ds
    type(datagroup) root, group, group2

    call set_case_name("create_destroy_has_group")

    ds = datastore_new()
    root = ds%get_root()
    group = root%create_group("group")
    call assert_true( group%get_parent() == root )

    call assert_true( root%has_group("group") )

    call root%destroy_group("group")
    call assert_false( root%has_group("group") )

    group2 = root%create_group("group2")
    call root%destroy_group( root%get_first_valid_group_index() )

    call ds%delete()
  end subroutine create_destroy_has_group

  !------------------------------------------------------------------------------
  subroutine group_name_collisions
    type(datastore) ds
    type(datagroup) root, flds, badgroup
    type(dataview) view

    call set_case_name("group_name_collisions")

    ds = datastore_new()
    root = ds%get_root()
    flds = root%create_group("fields")
    view = flds%create_view("a")

    call assert_true(flds%has_view("a"))

    ! attempt to create duplicate group name

<<<<<<< HEAD
    call slic_set_abort_on_assert(.false.)
=======
>>>>>>> 9f4e17ae
    badGroup = root%create_group("fields")
    call assert_false( c_associated(badgroup%get_instance()) )

    ! check error condition
    ! attempt to create duplicate view name.
    view = flds%create_view("a")
    call assert_false( c_associated(view%get_instance()))

    call ds%delete()
  end subroutine group_name_collisions

  !------------------------------------------------------------------------------
  subroutine view_copy_move
    type(datastore) ds
    type(datagroup) root, flds, subgrp
    type(dataview) i0_view, f0_view, d0_view, tmpview

    call set_case_name("view_copy_move")

    ds = datastore_new()
    root = ds%get_root()
    flds = root%create_group("fields")

    i0_view = flds%create_view_and_allocate("i0", SIDRE_INT_ID, 1)
    call i0_view%set_scalar(1)

    f0_view = flds%create_view_and_allocate("f0", SIDRE_FLOAT_ID, 1)
    call f0_view%set_scalar(100.0)

    d0_view = flds%create_view_and_allocate("d0", SIDRE_DOUBLE_ID, 1)
    call d0_view%set_scalar(3000.0d0)  ! XXX without d0, error in get_data_double

    call assert_true(flds%has_view("i0"))
    call assert_true(flds%has_view("f0"))
    call assert_true(flds%has_view("d0"))

    ! test moving a view from flds to sub
    subgrp = flds%create_group("sub")
    tmpview = subgrp%move_view(flds%get_view("d0"))
    call flds%print()
    call assert_false(flds%has_view("d0"))
    call assert_true(flds%has_group("sub"))
    call assert_true(subgrp%has_view("d0"))

    ! check the data value
    call assert_equals(tmpview%get_data_double(), 3000.0_C_DOUBLE)

    ! test copying a view from flds to sub
    tmpview = subgrp%copy_view(flds%get_view("i0"))

    call flds%print()

    call assert_true(flds%has_view("i0"))
    call assert_true(subgrp%has_view("i0"))

    ! we expect the actual data  pointers to be the same
!--    call assert_equals(flds%get_view("i0")%getDataBuffer(),
!--    call flds%get_group("sub")%get_view("i0")%getDataBuffer())
    
    call ds%delete()
  end subroutine view_copy_move

  !------------------------------------------------------------------------------
  subroutine groups_move_copy
    type(datastore) ds
    type(datagroup) root, flds, ga, gb, gc
    type(datagroup) subgrp, tmpgrp
    type(dataview) i0_view, f0_view, d0_view, tmpview

    call set_case_name("groups_move_copy")

    ds = datastore_new()
    root = ds%get_root()
    flds = root%create_group("fields")

    ga = flds%create_group("a")
    gb = flds%create_group("b")
    gc = flds%create_group("c")

    i0_view = ga%create_view_and_allocate("i0", SIDRE_INT_ID, 1_8)
    call i0_view%set_scalar(1)

    f0_view = gb%create_view_and_allocate("f0", SIDRE_FLOAT_ID, 1_8)
    call f0_view%set_scalar(100.0)

    d0_view = gc%create_view_and_allocate("d0", SIDRE_DOUBLE_ID, 1_8)
    call d0_view%set_scalar(3000.0d0)

    ! check that all sub groups exist
    call assert_true(flds%has_group("a"))
    call assert_true(flds%has_group("b"))
    call assert_true(flds%has_group("c"))

    !move "b" to a child of "sub"
    subgrp = flds%create_group("sub")
    tmpgrp = subgrp%move_group(gb)

    call flds%print()

    call assert_true(flds%has_group("a"))
    call assert_true(flds%has_group("sub"))
    call assert_true(flds%has_group("c"))
    
    call assert_true(tmpgrp == gb)
    
    call ds%delete()
  end subroutine groups_move_copy

  !------------------------------------------------------------------------------
  subroutine create_destroy_view_and_data
    type(datastore) ds
    type(datagroup) root, grp
    type(dataview) view1, view2
    type(databuffer) tmpbuf
!XX    type(databuffer) buffer1, tmpbuf
    integer bufferid1      ! IndexType
    character(len=30) view_name1, view_name2
!XX    logical buffvalid

    call set_case_name("create_destroy_view_and_data")

    ds = datastore_new()
    root = ds%get_root()
    grp = root%create_group("grp")

    view_name1 = "viewBuffer1"
    view_name2 = "viewBuffer2"

    view1 = grp%create_view_and_allocate(view_name1, SIDRE_INT_ID, 1_8)
    view2 = grp%create_view_and_allocate(view_name2, SIDRE_INT_ID, 1_8)

    call assert_true(grp%has_view(view_name1))
    call assert_true(grp%get_view(view_name1) == view1)

    call assert_true(grp%has_view(view_name2))
    call assert_true(grp%get_view(view_name2) == view2)

    tmpbuf = view1%get_buffer()
    bufferid1 = tmpbuf%get_index()

    call grp%destroy_view_and_data(view_name1)


    call assert_false(grp%has_view(view_name1))
    call assert_true(ds%get_num_buffers() == 1)

!XX    buffer1 = ds%get_buffer(bufferId1)
!XX   buffvalid = .true.
!--    if( buffer1 == ATK_NULLPTR ) buffValid = .false.
!XX    call assert_false(buffValid)

    call ds%delete()
  end subroutine create_destroy_view_and_data


  !------------------------------------------------------------------------------
  subroutine create_destroy_alloc_view_and_data
    type(datastore) ds
    type(datagroup) root, grp
    type(dataview) view1
    integer i
    character(len=30) view_name1, view_name2
    integer(C_INT), pointer :: v1_vals(:)
!--    real(C_DOUBLE), pointer :: v2_vals(:)

    call set_case_name("create_destroy_alloc_view_and_data")

    ds = datastore_new()
    root = ds%get_root()
    grp = root%create_group("grp")

    view_name1 = "viewBuffer1"
    view_name2 = "viewBuffer2"

    ! use create + alloc convenience methods
    ! this one is the DataType & method
    view1 = grp%create_view_and_allocate(view_name1, SIDRE_INT_ID, 10)

!--    ! this one is the Schema & method
!--    Schema s
!--    s.set(DataType::c_double(10))
!--    DataView * const view2 = grp%create_view_and_buffer(view_name2,

    call assert_true(grp%has_view(view_name1))
    call assert_true(grp%get_view(view_name1) == view1)

!--    call assert_true(grp%has_view(view_name2))
!--    call assert_equals( grp%get_view(view_name2), view2 )


    call view1%get_data(v1_vals)
!--    double * v2_vals = view2%get_data()
  
    do i = 1, 10
       v1_vals(i) = i
!--       v2_vals(i) = i * 3.1415
    enddo

    call assert_true(view1%get_num_elements() == 10)
!--    call assert_equals(view2%get_num_elements(), 10)
!--    call assert_equals(view1%get_total_bytes(), 10 * sizeof(int))
!--    call assert_equals(view2%get_total_bytes(), 10 * sizeof(double))

    call grp%destroy_view_and_data(view_name1)
!--    call grp%destroy_view_and_buffer(view_name2)

    call ds%delete()
  end subroutine create_destroy_alloc_view_and_data

  !------------------------------------------------------------------------------
  subroutine create_view_of_buffer_with_schema
    type(datastore) ds
    type(datagroup) root
    type(dataview) base
    type(databuffer) base_buff
    integer(C_INT), pointer :: base_vals(:)
!--    integer i
!    integer(C_INT), pointer :: sub_a_vals(:)

    call set_case_name("create_view_of_buffer_with_schema")

    ds = datastore_new()
    root = ds%get_root()

    ! use create + alloc convenience methods
    ! this one is the DataType & method
    base =  root%create_view_and_allocate("base", SIDRE_INT_ID, 10)
    call base%get_data(base_vals)

    base_vals(1:5) = 10
    base_vals(6:10) = 20

    base_buff = base%get_buffer()
    ! create two views into this buffer
    ! view for the first 5 values
!--    root%createView("sub_a", base_buff, DataType::c_int(5))
    ! view for the second 5 values
    !  (schema call path case)
!--    Schema s(DataType::c_int(5,5*sizeof(int)))
!--    root%createView("sub_b",base_buff,s)

!--    int * sub_a_vals = root%get_view("sub_a")%get_data(sub_a_vals)
!--    int * sub_b_vals = root%get_view("sub_b")%get_data(sub_b_vals)

!--    do i = 1, 5
!--       call assert_equals(sub_a_vals(i), 10)
!--       call assert_equals(sub_b_vals(i), 20)
!--    enddo

    call ds%delete()
  end subroutine create_view_of_buffer_with_schema

  !------------------------------------------------------------------------------
  subroutine save_restore_simple
    type(datastore) ds, ds2
    type(datagroup) root, root2, flds, ga
    type(dataview) i0_view

    call set_case_name("save_restore_simple")

    ds = datastore_new()
    root = ds%get_root()
    flds = root%create_group("fields")

    ga = flds%create_group("a")

    i0_view = ga%create_view_and_allocate("i0", SIDRE_INT_ID, 1)
    call i0_view%set_scalar(1)

    call assert_true(root%has_group("fields"))
    call assert_true(flds%has_group("a"))
    call assert_true(ga%has_view("i0"))

    call root%save("F_out_sidre_group_save_restore_simple","conduit")

    call ds%print()

    ds2 = datastore_new()
    root2 = ds2%get_root()

    call root2%load("F_out_sidre_group_save_restore_simple","conduit")

    call ds2%print()

    flds = root2%get_group("fields")
    ! check that all sub groups exist
    call assert_true(flds%has_group("a"))
    ga = flds%get_group("a")
    i0_view = ga%get_view("i0")
    call assert_equals(i0_view%get_data_int(), 1)

    call ds2%print()
    
    call ds%delete()
    call ds2%delete()
  end subroutine save_restore_simple

  !------------------------------------------------------------------------------
  subroutine save_restore_complex
    type(datastore) ds, ds2
    type(datagroup) root, flds, root2
    type(datagroup) ga, gb, gc
    type(dataview) i0_view, f0_view, d0_view
    
    call set_case_name("save_restore_complex")

    ds = datastore_new()
    root = ds%get_root()
    flds = root%create_group("fields")

    ga = flds%create_group("a")
    gb = flds%create_group("b")
    gc = flds%create_group("c")

    i0_view = ga%create_view_and_allocate("i0", SIDRE_INT_ID, 1)
    call i0_view%set_scalar(1)

    f0_view = gb%create_view_and_allocate("f0", SIDRE_FLOAT_ID, 1)
    call f0_view%set_scalar(100.0)

    d0_view = gc%create_view_and_allocate("d0", SIDRE_DOUBLE_ID, 1)
    call d0_view%set_scalar(3000.0d0)

    ! check that all sub groups exist
    call assert_true(flds%has_group("a"))
    call assert_true(flds%has_group("b"))
    call assert_true(flds%has_group("c"))

    call ds%print()

    call root%save("F_out_sidre_group_save_restore_complex","conduit")

    ds2 = datastore_new()
    root2 = ds2%get_root()

    call root2%load("F_out_sidre_group_save_restore_complex","conduit")

    flds = root2%get_group("fields")
    ! check that all sub groups exist
    call assert_true(flds%has_group("a"))
    call assert_true(flds%has_group("b"))
    call assert_true(flds%has_group("c"))
    
    ga = flds%get_group("a")
    gb = flds%get_group("b")
    gc = flds%get_group("c")

    i0_view = ga%get_view("i0")
    f0_view = gb%get_view("f0")
    d0_view = gc%get_view("d0")

    call assert_equals(i0_view%get_data_int(), 1)
    call assert_equals(f0_view%get_data_float(), 100.0)
    call assert_equals(d0_view%get_data_double(), 3000.0d0)

    call ds2%print()

    call ds%delete()
    call ds2%delete()
  end subroutine save_restore_complex

!----------------------------------------------------------------------
end module sidre_group
!----------------------------------------------------------------------

program fortran_test
  use fruit
  use sidre_group
  implicit none
  logical ok

  call init_fruit

  call get_name
  call get_parent
  call get_datastore
  call get_group
  call get_view
  call get_view_name_index
  call get_first_and_next_view_index
  call get_group_name_index
  call create_destroy_has_view
  call create_destroy_has_group
  call group_name_collisions
  call view_copy_move
  call groups_move_copy
  call create_destroy_view_and_data
  call create_destroy_alloc_view_and_data
  call create_view_of_buffer_with_schema
  call save_restore_simple
  call save_restore_complex

  call fruit_summary
  call fruit_finalize

  call is_all_successful(ok)
  if (.not. ok) then
     call exit(1)
  endif
end program fortran_test<|MERGE_RESOLUTION|>--- conflicted
+++ resolved
@@ -287,11 +287,6 @@
 
     call set_case_name("create_destroy_has_view")
 
-<<<<<<< HEAD
-    call slic_set_abort_on_assert(.false.)
-
-=======
->>>>>>> 9f4e17ae
     ds = datastore_new()
     root = ds%get_root()
     group = root%create_group("parent")
@@ -378,10 +373,6 @@
 
     ! attempt to create duplicate group name
 
-<<<<<<< HEAD
-    call slic_set_abort_on_assert(.false.)
-=======
->>>>>>> 9f4e17ae
     badGroup = root%create_group("fields")
     call assert_false( c_associated(badgroup%get_instance()) )
 
