--- conflicted
+++ resolved
@@ -693,36 +693,15 @@
   const std::string file_path_base("sidre_empty_datastore_");
   DataStore * ds1 = new DataStore();
 
-<<<<<<< HEAD
-  for (int i = 0; i < nprotocols; ++i) {
-      const std::string file_path = file_path_base + protocols[i];
-      ds1->save(file_path, protocols[i]);
-=======
   for (int i = 0 ; i < nprotocols ; ++i)
   {
     const std::string file_path = file_path_base + protocols[i];
     ds1->save(file_path, protocols[i]);
->>>>>>> cbb056bb
   }
 
   delete ds1;
 
   // Only restore conduit_hdf5
-<<<<<<< HEAD
-  for (int i = 1; i < 2; ++i) {
-      const std::string file_path = file_path_base + protocols[i];
-
-      DataStore * ds2 = new DataStore();
-      DataGroup * root2 = ds2->getRoot();
-
-      ds2->load(file_path, protocols[i]);
-
-      EXPECT_TRUE(ds2->getNumBuffers() == 0 );
-      EXPECT_TRUE(root2->getNumGroups() == 0 );
-      EXPECT_TRUE(root2->getNumViews() == 0 );
-
-      delete ds2;
-=======
   for (int i = 1 ; i < 2 ; ++i)
   {
     const std::string file_path = file_path_base + protocols[i];
@@ -737,7 +716,6 @@
     EXPECT_TRUE(root2->getNumViews() == 0 );
 
     delete ds2;
->>>>>>> cbb056bb
   }
 }
 
@@ -755,16 +733,10 @@
   // No group provided, defaults to root group
   ds1->save("sidre_save_fulltree_conduit", "conduit");
 
-<<<<<<< HEAD
-  for (int i = 0; i < nprotocols; ++i) {
-      const std::string file_path = file_path_base + protocols[i];
-      ds1->save(file_path, protocols[i], root1);
-=======
   for (int i = 0 ; i < nprotocols ; ++i)
   {
     const std::string file_path = file_path_base + protocols[i];
     ds1->save(file_path, protocols[i], root1);
->>>>>>> cbb056bb
   }
 
 #if 0
@@ -807,40 +779,12 @@
   const std::string file_path_base("sidre_save_scalars_and_strings_");
   DataStore * ds1 = new DataStore();
   DataGroup * root1 = ds1->getRoot();
-<<<<<<< HEAD
 
   root1->createViewScalar<int>("i0", 1);
   root1->createViewScalar<float>("f0", 1.0);
   root1->createViewScalar<double>("d0", 10.0);
   root1->createViewString("s0", "I am a string");
 
-  for (int i = 0; i < nprotocols; ++i) {
-      //      if ( protocols[i] == "conduit_hdf5")
-      //	  continue;   // XXX - Does not work
-      const std::string file_path = file_path_base + protocols[i];
-      ds1->save(file_path, protocols[i]);
-  }
-
-
-  // Only restore conduit_hdf
-  for (int i = 1; i < 2; ++i) {
-      const std::string file_path = file_path_base + protocols[i];
-
-      DataStore * ds2 = new DataStore();
-      DataGroup * root2 = ds2->getRoot();
-
-      ds2->load(file_path, protocols[i]);
-
-      EXPECT_TRUE( root1->isEquivalentTo( root2 ));
-
-      delete ds2;
-=======
-
-  root1->createViewScalar<int>("i0", 1);
-  root1->createViewScalar<float>("f0", 1.0);
-  root1->createViewScalar<double>("d0", 10.0);
-  root1->createViewString("s0", "I am a string");
-
   for (int i = 0 ; i < nprotocols ; ++i)
   {
     //      if ( protocols[i] == "conduit_hdf5")
@@ -863,7 +807,6 @@
     EXPECT_TRUE( root1->isEquivalentTo( root2 ));
 
     delete ds2;
->>>>>>> cbb056bb
   }
 
   delete ds1;
@@ -875,13 +818,8 @@
   const std::string file_path_base("sidre_save_external_");
 
   int nfoo = 10;
-<<<<<<< HEAD
-  int foo1[nfoo], foo2[nfoo], *foo3;
-  for (int i = 0; i < nfoo; ++i)
-=======
   int foo1[nfoo], foo2[nfoo], * foo3;
   for (int i = 0 ; i < nfoo ; ++i)
->>>>>>> cbb056bb
   {
     foo1[i] = i;
     foo2[i] = 0;
@@ -897,206 +835,16 @@
   // root1->createView("empty_array", INT_ID, nfoo, NULL);
   root1->createView("external_undescribed")->setExternalDataPtr(foo1);
 
-<<<<<<< HEAD
-  for (int i = 0; i < nprotocols; ++i) {
-      const std::string file_path = file_path_base + protocols[i];
-      ds1->save(file_path, protocols[i]);
-=======
   for (int i = 0 ; i < nprotocols ; ++i)
   {
     const std::string file_path = file_path_base + protocols[i];
     ds1->save(file_path, protocols[i]);
->>>>>>> cbb056bb
   }
 
   delete ds1;
 
   // Now load back in.
   // Only restore conduit protocol_hdf5
-<<<<<<< HEAD
-  for (int i = 1; i < 2; ++i) {
-      const std::string file_path = file_path_base + protocols[i];
-
-      DataStore * ds2 = new DataStore();
-      DataGroup * root2 = ds2->getRoot();
-
-      ds2->load(file_path, protocols[i]);
-
-      // load has set the type and size of the view.
-      // Now set the external address before calling loadExternal.
-      DataView * view1 = root2->getView("external_array");
-      EXPECT_TRUE(view1->isExternal());
-      EXPECT_TRUE(view1->isDescribed());
-      EXPECT_EQ(view1->getNumElements(), nfoo);
-      EXPECT_TRUE(view1->getVoidPtr() == ATK_NULLPTR);
-      view1->setExternalDataPtr(foo2);
-
-      DataView * view2 = root2->getView("empty_array");
-      EXPECT_TRUE(view2->isEmpty());
-      EXPECT_TRUE(view2->isDescribed());
-      EXPECT_TRUE(view2->getVoidPtr() == ATK_NULLPTR);
-      view2->setExternalDataPtr(foo3);
-
-      DataView * view3 = root2->getView("external_undescribed");
-      EXPECT_TRUE(view3->isEmpty());
-      EXPECT_FALSE(view3->isDescribed());
-      EXPECT_TRUE(view3->getVoidPtr() == ATK_NULLPTR);
-      // Set "external_array" and "external_undescribed" to the same external array
-      // since it was created that way.  However, "external_undescribed" was not
-      // written to the dump sice it is undescribed.
-      view3->setExternalDataPtr(foo2);
-
-      // Read external data into views
-      ds2->loadExternalData(file_path, protocols[i]);
-
-      // Make sure addresses have not changed
-      EXPECT_TRUE(view1->getVoidPtr() == static_cast<void *>(foo2));
-      EXPECT_TRUE(view2->getVoidPtr() == static_cast<void *>(foo3));  // ATK_NULLPTR
-      EXPECT_TRUE(view3->getVoidPtr() == static_cast<void *>(foo2));
-
-      for (int j = 0; i < nfoo; ++i)
-      {
-        EXPECT_TRUE( foo1[j] == foo2[j] );
-      }
-
-      delete ds2;
-  }
-}
-
-//------------------------------------------------------------------------------
-
-// Check the association between views and buffers to make sure it is what we expect.
-// This checks more than isEquivalentTo.
-
-static void save_restore_buffer_association(const std::string & msg, DataStore * ds)
-{
-  const SidreLength len = 10;
-
-  SCOPED_TRACE(msg);
-
-  // Make sure all buffers were created
-  if (ds->getNumBuffers() != 4u)
-  {
-    EXPECT_EQ(ds->getNumBuffers(), 4u);
-    return;
-  }
-
-  DataGroup * root = ds->getRoot();
-
-  // Get all views and their buffers
-  DataView * view1 = root->getView("undescribed_attached_buffer");
-  ASSERT_TRUE(view1->hasBuffer());
-  DataBuffer * buff1a = view1->getBuffer();
-  ASSERT_FALSE(buff1a->isDescribed());
-  ASSERT_FALSE(buff1a->isAllocated());
-
-  DataView * view2 = root->getView("unallocated_attached_buffer");
-  ASSERT_TRUE(view2->hasBuffer());
-  DataBuffer * buff2a = view2->getBuffer();
-  ASSERT_TRUE(buff2a->isDescribed());
-  ASSERT_FALSE(buff2a->isAllocated());
-
-  DataView * view3 = root->getView("undescribed_view_described_buffer");
-  ASSERT_TRUE(view3->hasBuffer());
-  DataBuffer * buff3a = view3->getBuffer();
-  ASSERT_TRUE(buff3a->isDescribed());
-  ASSERT_TRUE(buff3a->isAllocated());
-
-  DataView * view4 = root->getView("describe_view_described_buffer");
-  ASSERT_TRUE(view4->hasBuffer());
-  DataBuffer * buff3b = view4->getBuffer();
-
-  DataView * view5 = root->getView("even");
-  ASSERT_TRUE(view5->hasBuffer());
-  DataBuffer * buff3c = view5->getBuffer();
-
-  DataView * view6 = root->getView("odd");
-  ASSERT_TRUE(view6->hasBuffer());
-  DataBuffer * buff3d = view6->getBuffer();
-
-  DataView * view7 = root->getView("empty_described");
-  ASSERT_FALSE(view7->hasBuffer());
-  ASSERT_TRUE(view7->isEmpty());
-
-  DataView * view8 = root->getView("allocated");
-  ASSERT_TRUE(view8->hasBuffer());
-  DataBuffer * buff4a = view8->getBuffer();
-  ASSERT_TRUE(buff4a->isDescribed());
-  ASSERT_TRUE(buff4a->isAllocated());
-
-  // Check shared buffer  3a == 3b == 3c == 3d
-  ASSERT_EQ(buff3a, buff3b);
-  ASSERT_EQ(buff3b, buff3c);
-  ASSERT_EQ(buff3c, buff3d);
-
-  // Check unique buffers
-  ASSERT_NE(buff1a, buff2a);
-  ASSERT_NE(buff1a, buff3a);
-  ASSERT_NE(buff1a, buff4a);
-
-  ASSERT_NE(buff2a, buff3a);
-  ASSERT_NE(buff2a, buff4a);
-
-  ASSERT_NE(buff3a, buff4a);
-
-  // Check contents of buffers
-  ASSERT_EQ(buff3a->getNumElements(), len);
-  int * idata = buff3a->getData();
-  for (int ii = 0 ; ii < len ; ++ii)
-  {
-    ASSERT_EQ(idata[ii], ii + 100);
-  }
-  
-  ASSERT_EQ(buff4a->getNumElements(), len);
-  idata = buff4a->getData();
-  for (int ii = 0 ; ii < len ; ++ii)
-  {
-    ASSERT_EQ(idata[ii], ii + 200);
-  }
-  
-}
-
-TEST(sidre_group,save_restore_buffer)
-{
-  const std::string file_path_base("sidre_save_buffer_");
-  const SidreLength len = 10;
-
-  DataStore * ds1 = new DataStore();
-  DataGroup * root1 = ds1->getRoot();
-  DataBuffer * buff1 = ds1->createBuffer();
-  DataBuffer * buff2 = ds1->createBuffer(INT_ID, len);
-  DataBuffer * buff3 = ds1->createBuffer(INT_ID, len)->allocate();
-
-  int * idata = buff3->getData();
-  for (int ii = 0 ; ii < len ; ++ii)
-  {
-    idata[ii] = ii + 100;
-  }
-
-  root1->createView("undescribed_attached_buffer", buff1);
-  root1->createView("unallocated_attached_buffer", buff2);
-
-  // These views share a buffer
-  root1->createView("undescribed_view_described_buffer", buff3);
-  root1->createView("describe_view_described_buffer", INT_ID, len, buff3);
-  root1->createView("even", buff3)->apply(INT_ID, 5, 0, 2);
-  root1->createView("odd", buff3)->apply(INT_ID, 5, 1, 2);
-
-  root1->createView("empty_described", INT_ID, len);
-  DataView * view = root1->createViewAndAllocate("allocated", INT_ID, len);
-
-  idata = view->getData();
-  for (int ii = 0 ; ii < len ; ++ii)
-  {
-    idata[ii] = ii + 200;
-  }
-
-  save_restore_buffer_association("original datastore", ds1);
-
-  for (int i = 0; i < nprotocols; ++i) {
-      const std::string file_path = file_path_base + protocols[i];
-      ds1->save(file_path, protocols[i]);
-=======
   for (int i = 1 ; i < 2 ; ++i)
   {
     const std::string file_path = file_path_base + protocols[i];
@@ -1282,29 +1030,10 @@
   {
     const std::string file_path = file_path_base + protocols[i];
     ds1->save(file_path, protocols[i]);
->>>>>>> cbb056bb
   }
 
   // Now load back in.
   // Only restore conduit protocol_hdf5
-<<<<<<< HEAD
-  for (int i = 1; i < 2; ++i) {
-      const std::string file_path = file_path_base + protocols[i];
-
-      DataStore * ds2 = new DataStore();
-      DataGroup * root2 = ds2->getRoot();
-
-      ds2->load(file_path, protocols[i]);
-
-      bool isequivalent = root1->isEquivalentTo(root2);
-      EXPECT_TRUE( isequivalent );
-      if (isequivalent)
-      {
-	save_restore_buffer_association("loaded datastore", ds2);
-      }
-
-      delete ds2;
-=======
   for (int i = 1 ; i < 2 ; ++i)
   {
     const std::string file_path = file_path_base + protocols[i];
@@ -1322,7 +1051,6 @@
     }
 
     delete ds2;
->>>>>>> cbb056bb
   }
 
   delete ds1;
@@ -1346,56 +1074,12 @@
   gb->createViewString("s0", "foo");
 
   gc->createViewAndAllocate("int10", INT_ID, ndata);
-<<<<<<< HEAD
-  int* data_ptr = gc->getView("int10")->getArray();
-  for (int i = 0; i < ndata; ++i)
-=======
   int * data_ptr = gc->getView("int10")->getArray();
   for (int i = 0 ; i < ndata ; ++i)
->>>>>>> cbb056bb
   {
     data_ptr[i] = i;
   }
 
-<<<<<<< HEAD
-  for (int i = 0; i < nprotocols; ++i) {
-      const std::string file_path = file_path_base + protocols[i];
-      ds1->save(file_path, protocols[i]);
-  }
-
-  // Only restore conduit_hdf5 protocol
-  for (int i = 1; i < 2; ++i) {
-      const std::string file_path = file_path_base + protocols[i];
-
-      DataStore * ds2 = new DataStore();
-
-      ds2->load(file_path, protocols[i]);
-
-      EXPECT_TRUE( ds1->getRoot()->isEquivalentTo(ds2->getRoot()) );
-
-      flds = ds2->getRoot()->getGroup("fields");
-
-      // check that all sub groups exist
-      EXPECT_TRUE(flds->hasGroup("a"));
-      EXPECT_TRUE(flds->hasGroup("b"));
-      EXPECT_TRUE(flds->hasGroup("c"));
-
-      EXPECT_EQ(flds->getGroup("a")->getView("i0")->getData<int>(),100.0);
-      EXPECT_NEAR(flds->getGroup("a")->getView("d0")->getData<double>(),3000.0, 1e-12);
-
-      int* new_data_ptr = flds->getGroup("c")->getView("int10")->getArray();
-      for (int i = 0; i < ndata; ++i)
-	  {
-	      EXPECT_TRUE( new_data_ptr[i] == i);
-	  }
-
-      const char * char_ptr = flds->getView("b/s0")->getString();
-      EXPECT_TRUE( std::string(char_ptr) == "foo" );
-
-      //ds2->print();
-
-      delete ds2;
-=======
   for (int i = 0 ; i < nprotocols ; ++i)
   {
     const std::string file_path = file_path_base + protocols[i];
@@ -1436,7 +1120,6 @@
     //ds2->print();
 
     delete ds2;
->>>>>>> cbb056bb
   }
 
   delete ds1;
