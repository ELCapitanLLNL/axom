
<<<<<<< HEAD
option(ENABLE_BOOST "Enables Boost" OFF)
option(ENABLE_SPARSEHASH "Enables Sparsehash" ON)
=======
>>>>>>> 305ee04b
option(ENABLE_PYTHON "Enables python use." ON)
option(ENABLE_SHROUD "Enables Shroud for generating language bindings" OFF)
option(ENABLE_CFORTRAN_API "Enables Fortran interface for components." ON)
option(ENABLE_ALL_COMPONENTS "Enables all components by default" ON)<|MERGE_RESOLUTION|>--- conflicted
+++ resolved
@@ -1,9 +1,5 @@
 
-<<<<<<< HEAD
-option(ENABLE_BOOST "Enables Boost" OFF)
 option(ENABLE_SPARSEHASH "Enables Sparsehash" ON)
-=======
->>>>>>> 305ee04b
 option(ENABLE_PYTHON "Enables python use." ON)
 option(ENABLE_SHROUD "Enables Shroud for generating language bindings" OFF)
 option(ENABLE_CFORTRAN_API "Enables Fortran interface for components." ON)
